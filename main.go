--- conflicted
+++ resolved
@@ -224,34 +224,23 @@
 		return nil, err
 	}
 
-<<<<<<< HEAD
-	var duration string
-
-	status := a.Status
-	switch status {
-	case string(model.AlertFiring):
-		status = "🔥 *" + strings.ToUpper(status) + "* 🔥"
+	return alertResponse.Alerts, err
+}
+
+// AlertMessage converts an alert to a message string
+func AlertMessage(a types.Alert) string {
+	var status, duration string
+	switch a.Status() {
+	case model.AlertFiring:
+		status = "🔥 *" + strings.ToUpper(string(a.Status())) + "* 🔥"
 		duration = fmt.Sprintf("*Started*: %s ago", durafmt.Parse(time.Since(a.StartsAt)))
-	case string(model.AlertResolved):
-		status = "*" + strings.ToUpper(status) + "*"
+	case model.AlertResolved:
+		status = "*" + strings.ToUpper(string(a.Status())) + "*"
 		duration = fmt.Sprintf(
 			"*Ended*: %s ago\n*Duration*: %s",
 			durafmt.Parse(time.Since(a.EndsAt)),
 			durafmt.Parse(a.EndsAt.Sub(a.StartsAt)),
 		)
-=======
-	return alertResponse.Alerts, err
-}
-
-// AlertMessage converts an alert to a message string
-func AlertMessage(a types.Alert) string {
-	var status string
-	switch a.Status() {
-	case model.AlertFiring:
-		status = "🔥 *" + strings.ToUpper(string(a.Status())) + "* 🔥"
-	case model.AlertResolved:
-		status = "*" + strings.ToUpper(string(a.Status())) + "*"
->>>>>>> b18bcb0f
 	}
 
 	return fmt.Sprintf(
